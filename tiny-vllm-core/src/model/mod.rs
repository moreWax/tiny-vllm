--- conflicted
+++ resolved
@@ -1,5 +1,4 @@
 pub mod layers;
-<<<<<<< HEAD
 
 use serde::{Deserialize, Serialize};
 use crate::config::VllmConfig;
@@ -37,8 +36,7 @@
         assert_eq!(m.config.model, "test-model".to_string());
     }
 }
-=======
+
 pub mod types;
 
-pub use types::Model;
->>>>>>> ce8a25c2
+pub use types::Model;