pub mod config;
pub mod cuda_utils;
<<<<<<< HEAD
pub mod helpers;
=======
pub mod helpers;
pub mod model;
pub mod engine;
pub mod network;
pub mod layers;
>>>>>>> cd8dd054
<|MERGE_RESOLUTION|>--- conflicted
+++ resolved
@@ -1,11 +1,7 @@
 pub mod config;
 pub mod cuda_utils;
-<<<<<<< HEAD
-pub mod helpers;
-=======
 pub mod helpers;
 pub mod model;
 pub mod engine;
 pub mod network;
-pub mod layers;
->>>>>>> cd8dd054
+pub mod layers;