--- conflicted
+++ resolved
@@ -1,10 +1,8 @@
 pub mod config;
 pub mod cuda_utils;
 pub mod helpers;
-<<<<<<< HEAD
-=======
+pub mod model;
 pub mod engine;
 pub mod network;
 pub mod layers;
->>>>>>> af09801b
 pub mod model;