//! Engine utilities for model execution.

use std::sync::OnceLock;

pub mod parallel;
<<<<<<< HEAD
pub mod session;
=======

/// Core inference engine responsible for running models.
#[derive(Debug)]
pub struct Engine {
    num_threads: usize,
}

impl Engine {
    /// Create a new engine instance using the provided number of threads.
    pub fn new(num_threads: usize) -> Self {
        Self { num_threads: num_threads.max(1) }
    }

    /// Return the number of worker threads used by the engine.
    pub fn num_threads(&self) -> usize {
        self.num_threads
    }
}

static GLOBAL_ENGINE: OnceLock<Engine> = OnceLock::new();

/// Initialize a global engine with the given number of threads.
pub fn init_global(num_threads: usize) {
    let _ = GLOBAL_ENGINE.set(Engine::new(num_threads));
}

/// Get a reference to the global engine, initializing it on first use with one thread.
pub fn global() -> &'static Engine {
    GLOBAL_ENGINE.get_or_init(|| Engine::new(1))
}

#[cfg(test)]
mod tests {
    use super::*;

    #[test]
    fn test_engine_basic() {
        let engine = Engine::new(4);
        assert_eq!(engine.num_threads(), 4);
    }
}
>>>>>>> 1cf021ac
<|MERGE_RESOLUTION|>--- conflicted
+++ resolved
@@ -3,9 +3,7 @@
 use std::sync::OnceLock;
 
 pub mod parallel;
-<<<<<<< HEAD
 pub mod session;
-=======
 
 /// Core inference engine responsible for running models.
 #[derive(Debug)]
@@ -47,4 +45,3 @@
         assert_eq!(engine.num_threads(), 4);
     }
 }
->>>>>>> 1cf021ac
