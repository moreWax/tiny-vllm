--- conflicted
+++ resolved
@@ -3,6 +3,7 @@
 //! This module maintains a pool of reusable blocks for the model KV cache.
 //! Blocks are reference counted and deduplicated using a hash of their
 //! contents so that shared prefixes across sequences only occupy memory once.
+
 
 use std::collections::{HashMap, HashSet, VecDeque};
 
@@ -21,7 +22,6 @@
 
 impl Block {
     fn new(block_id: usize) -> Self {
-<<<<<<< HEAD
         Self {
             block_id,
             ref_count: 0,
@@ -34,14 +34,6 @@
         self.hash = Some(hash);
         self.token_ids.clear();
         self.token_ids.extend_from_slice(token_ids);
-=======
-        Self { block_id, ref_count: 0, hash: None, token_ids: Vec::new() }
-    }
-
-    fn update(&mut self, hash: u64, token_ids: Vec<i64>) {
-        self.hash = Some(hash);
-        self.token_ids = token_ids;
->>>>>>> 49660208
     }
 
     fn reset(&mut self) {
@@ -50,7 +42,6 @@
         self.token_ids.clear();
     }
 
-<<<<<<< HEAD
     fn is_free(&self) -> bool {
         self.ref_count == 0
     }
@@ -65,14 +56,6 @@
             "release on zero ref block {}",
             self.block_id
         );
-=======
-    fn is_free(&self) -> bool { self.ref_count == 0 }
-
-    fn add_ref(&mut self) { self.ref_count += 1; }
-
-    fn release(&mut self) {
-        assert!(self.ref_count > 0, "release on zero ref block {}", self.block_id);
->>>>>>> 49660208
         self.ref_count -= 1;
     }
 }
@@ -138,7 +121,6 @@
         let mut seen_miss = false;
         for i in 0..seq.num_blocks() {
             let tokens = seq.block_slice(i);
-<<<<<<< HEAD
             let cur_hash = (tokens.len() == self.block_size).then(|| hash_tokens(tokens, prefix));
 
             let mut use_cache = false;
@@ -153,16 +135,6 @@
                         self.blocks[existing].add_ref();
                     } else {
                         self.allocate_block(existing);
-=======
-            let cur_hash = (tokens.len() == self.block_size)
-                .then(|| hash_tokens(tokens, prefix));
-
-            let mut use_cache = false;
-            let block_id = match (cur_hash, cur_hash.and_then(|h| self.hash_to_block.get(&h).copied())) {
-                (Some(_h), Some(existing)) if !seen_miss && self.blocks[existing].token_ids == tokens => {
-                    if self.used_blocks.contains(&existing) {
-                        self.blocks[existing].add_ref();
->>>>>>> 49660208
                     }
                     use_cache = true;
                     existing
@@ -189,11 +161,7 @@
             .ok_or_else(|| anyhow!("no free blocks"))?;
         let block = self.allocate_block(block_id);
         if let Some(h) = hash {
-<<<<<<< HEAD
             block.update(h, token_ids);
-=======
-            block.update(h, token_ids.to_vec());
->>>>>>> 49660208
             self.hash_to_block.insert(h, block_id);
         } else {
             block.token_ids.extend_from_slice(token_ids);
@@ -244,11 +212,7 @@
             0 if last_block.hash.is_none() => {
                 let tokens = seq.block_slice(seq.num_blocks() - 1);
                 let h = hash_tokens(tokens, prefix);
-<<<<<<< HEAD
                 last_block.update(h, tokens);
-=======
-                last_block.update(h, tokens.to_vec());
->>>>>>> 49660208
                 self.hash_to_block.insert(h, last_id);
             }
             _ => {}
@@ -266,7 +230,6 @@
         }
     }
 
-<<<<<<< HEAD
     pub fn get_block(&self, id: usize) -> Option<&Block> {
         self.blocks.get(id)
     }
@@ -276,11 +239,6 @@
     pub fn num_blocks(&self) -> usize {
         self.blocks.len()
     }
-=======
-    pub fn get_block(&self, id: usize) -> Option<&Block> { self.blocks.get(id) }
-    pub fn block_size(&self) -> usize { self.block_size }
-    pub fn num_blocks(&self) -> usize { self.blocks.len() }
->>>>>>> 49660208
 }
 
 #[derive(Debug, Clone)]
@@ -294,7 +252,6 @@
 
 impl BlockManagerStats {
     pub fn utilization(&self) -> f64 {
-<<<<<<< HEAD
         if self.total_blocks == 0 {
             0.0
         } else {
@@ -309,11 +266,232 @@
         }
     }
 }
-=======
+
+
+use std::collections::{HashMap, HashSet, VecDeque};
+
+use anyhow::{anyhow, Result};
+
+use crate::engine::optim::{compute_hash as hash_tokens, Sequence};
+
+/// A single block of cached tokens.
+#[derive(Debug, Clone)]
+pub struct Block {
+    pub block_id: usize,
+    ref_count: usize,
+    hash: Option<u64>,
+    token_ids: Vec<i64>,
+}
+
+impl Block {
+    fn new(block_id: usize) -> Self {
+        Self { block_id, ref_count: 0, hash: None, token_ids: Vec::new() }
+    }
+
+    fn update(&mut self, hash: u64, token_ids: Vec<i64>) {
+        self.hash = Some(hash);
+        self.token_ids = token_ids;
+    }
+
+    fn reset(&mut self) {
+        self.ref_count = 1;
+        self.hash = None;
+        self.token_ids.clear();
+    }
+
+    fn is_free(&self) -> bool { self.ref_count == 0 }
+
+    fn add_ref(&mut self) { self.ref_count += 1; }
+
+    fn release(&mut self) {
+        assert!(self.ref_count > 0, "release on zero ref block {}", self.block_id);
+        self.ref_count -= 1;
+    }
+}
+
+/// Memory manager for KV cache blocks.
+#[derive(Debug)]
+pub struct BlockManager {
+    block_size: usize,
+    blocks: Vec<Block>,
+    hash_to_block: HashMap<u64, usize>,
+    free_blocks: VecDeque<usize>,
+    used_blocks: HashSet<usize>,
+}
+
+impl BlockManager {
+    /// Create a new manager with the given number of blocks.
+    pub fn new(num_blocks: usize, block_size: usize) -> Self {
+        assert!(num_blocks > 0 && block_size > 0);
+        let blocks = (0..num_blocks).map(Block::new).collect();
+        Self {
+            block_size,
+            blocks,
+            hash_to_block: HashMap::new(),
+            free_blocks: (0..num_blocks).collect(),
+            used_blocks: HashSet::new(),
+        }
+    }
+
+    fn allocate_block(&mut self, block_id: usize) -> &mut Block {
+        let block = &mut self.blocks[block_id];
+        assert!(block.is_free());
+        block.reset();
+        if let Some(pos) = self.free_blocks.iter().position(|&id| id == block_id) {
+            self.free_blocks.remove(pos);
+        }
+        self.used_blocks.insert(block_id);
+        block
+    }
+
+    fn deallocate_block(&mut self, block_id: usize) {
+        let block = &mut self.blocks[block_id];
+        assert!(block.is_free());
+        self.used_blocks.remove(&block_id);
+        self.free_blocks.push_back(block_id);
+        if let Some(h) = block.hash.take() {
+            self.hash_to_block.remove(&h);
+        }
+    }
+
+    pub fn can_allocate(&self, seq: &Sequence) -> bool {
+        self.free_blocks.len() >= seq.num_blocks()
+    }
+
+    pub fn allocate(&mut self, seq: &mut Sequence) -> Result<()> {
+        if !seq.block_table.is_empty() {
+            return Err(anyhow!("sequence already allocated"));
+        }
+        if !self.can_allocate(seq) {
+            return Err(anyhow!("not enough free blocks"));
+        }
+
+        let mut prefix: Option<u64> = None;
+        let mut seen_miss = false;
+        for i in 0..seq.num_blocks() {
+            let tokens = seq.block_slice(i);
+            let cur_hash = (tokens.len() == self.block_size)
+                .then(|| hash_tokens(tokens, prefix));
+
+            let mut use_cache = false;
+            let block_id = match (cur_hash, cur_hash.and_then(|h| self.hash_to_block.get(&h).copied())) {
+                (Some(_h), Some(existing)) if !seen_miss && self.blocks[existing].token_ids == tokens => {
+                    if self.used_blocks.contains(&existing) {
+                        self.blocks[existing].add_ref();
+                    }
+                    use_cache = true;
+                    existing
+                }
+                _ => {
+                    seen_miss = true;
+                    self.allocate_new_block(cur_hash, tokens)?
+                }
+            };
+
+            if use_cache {
+                seq.num_cached_tokens += self.block_size;
+            }
+            seq.block_table.push(block_id);
+            prefix = cur_hash;
+        }
+        Ok(())
+    }
+
+    fn allocate_new_block(&mut self, hash: Option<u64>, token_ids: &[i64]) -> Result<usize> {
+        let block_id = self
+            .free_blocks
+            .pop_front()
+            .ok_or_else(|| anyhow!("no free blocks"))?;
+        let block = self.allocate_block(block_id);
+        if let Some(h) = hash {
+            block.update(h, token_ids.to_vec());
+            self.hash_to_block.insert(h, block_id);
+        } else {
+            block.token_ids.extend_from_slice(token_ids);
+        }
+        Ok(block_id)
+    }
+
+    pub fn deallocate(&mut self, seq: &mut Sequence) {
+        while let Some(id) = seq.block_table.pop() {
+            let block = &mut self.blocks[id];
+            block.release();
+            if block.is_free() {
+                self.deallocate_block(id);
+            }
+        }
+        seq.num_cached_tokens = 0;
+    }
+
+    pub fn can_append(&self, seq: &Sequence) -> bool {
+        match seq.len() % self.block_size {
+            1 => !self.free_blocks.is_empty(),
+            _ => true,
+        }
+    }
+
+    pub fn may_append(&mut self, seq: &mut Sequence) -> Result<()> {
+        if seq.block_table.is_empty() {
+            return Err(anyhow!("sequence has no blocks"));
+        }
+        let last_idx = seq.block_table.len() - 1;
+        let last_id = seq.block_table[last_idx];
+        let prefix = if last_idx > 0 {
+            self.blocks[seq.block_table[last_idx - 1]].hash
+        } else {
+            None
+        };
+        let last_block = &mut self.blocks[last_id];
+
+        match seq.len() % self.block_size {
+            1 if last_block.hash.is_some() => {
+                let new_id = self
+                    .free_blocks
+                    .pop_front()
+                    .ok_or_else(|| anyhow!("no free blocks"))?;
+                self.allocate_block(new_id);
+                seq.block_table.push(new_id);
+            }
+            0 if last_block.hash.is_none() => {
+                let tokens = seq.block_slice(seq.num_blocks() - 1);
+                let h = hash_tokens(tokens, prefix);
+                last_block.update(h, tokens.to_vec());
+                self.hash_to_block.insert(h, last_id);
+            }
+            _ => {}
+        }
+        Ok(())
+    }
+
+    pub fn get_stats(&self) -> BlockManagerStats {
+        BlockManagerStats {
+            total_blocks: self.blocks.len(),
+            free_blocks: self.free_blocks.len(),
+            used_blocks: self.used_blocks.len(),
+            cached_blocks: self.hash_to_block.len(),
+            block_size: self.block_size,
+        }
+    }
+
+    pub fn get_block(&self, id: usize) -> Option<&Block> { self.blocks.get(id) }
+    pub fn block_size(&self) -> usize { self.block_size }
+    pub fn num_blocks(&self) -> usize { self.blocks.len() }
+}
+
+#[derive(Debug, Clone)]
+pub struct BlockManagerStats {
+    pub total_blocks: usize,
+    pub free_blocks: usize,
+    pub used_blocks: usize,
+    pub cached_blocks: usize,
+    pub block_size: usize,
+}
+
+impl BlockManagerStats {
+    pub fn utilization(&self) -> f64 {
         if self.total_blocks == 0 { 0.0 } else { self.used_blocks as f64 / self.total_blocks as f64 * 100.0 }
     }
     pub fn cache_efficiency(&self) -> f64 {
         if self.used_blocks == 0 { 0.0 } else { self.cached_blocks as f64 / self.used_blocks as f64 * 100.0 }
     }
-}
->>>>>>> 49660208
+}