--- conflicted
+++ resolved
@@ -1,15 +1,15 @@
 use pyo3::prelude::*;
-<<<<<<< HEAD
+
 use pyo3::Bound;
 use numpy::{IntoPyArray, PyArray2, PyReadonlyArray1, PyReadonlyArray2};
 use tiny_vllm_core::helpers;
 use tiny_vllm_core::{config, cuda_utils};
 use tiny_vllm_core::layers::{activation::SiluAndMul as SiluCore, linear::Linear as LinearCore};
 
-=======
+
 use tiny_vllm_core::helpers;
 use tiny_vllm_core::{config, cuda_utils, model};
->>>>>>> d652fc8d
+
 
 fn to_py_err(err: anyhow::Error) -> PyErr {
     pyo3::exceptions::PyRuntimeError::new_err(err.to_string())
@@ -115,12 +115,10 @@
     m.add_function(wrap_pyfunction!(default_kvcache_block_size, m)?)?;
     m.add_function(wrap_pyfunction!(default_num_kvcache_blocks, m)?)?;
     m.add_function(wrap_pyfunction!(default_eos, m)?)?;
-<<<<<<< HEAD
+
     m.add_class::<LinearLayer>()?;
     m.add_class::<SiluAndMul>()?;
-=======
     m.add_class::<Model>()?;
->>>>>>> d652fc8d
 
     Ok(())
 }
@@ -138,9 +136,7 @@
 #[pyfunction]
 fn chunked(lst: Vec<i64>, size: usize) -> PyResult<Vec<Vec<i64>>> {
     Ok(helpers::chunked(lst, size))
-<<<<<<< HEAD
 }
-
 
 #[pyclass]
 struct LinearLayer {
@@ -180,6 +176,4 @@
         let y = self.inner.forward(&x);
         y.into_pyarray_bound(py)
     }
-=======
->>>>>>> d652fc8d
-}+}
