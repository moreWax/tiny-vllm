--- conflicted
+++ resolved
@@ -1,9 +1,6 @@
 use pyo3::prelude::*;
-<<<<<<< HEAD
 use tiny_vllm_core::{config, cuda_utils, model::layers};
 use tiny_vllm_core::helpers;
-
-=======
 use tiny_vllm_core::helpers;
 use tiny_vllm_core::{config, cuda_utils};
 use tiny_vllm_core::engine::parallel;
@@ -15,7 +12,6 @@
 use tiny_vllm_core::layers::{activation::SiluAndMul as SiluCore, linear::Linear as LinearCore};
 use tiny_vllm_core::helpers;
 use tiny_vllm_core::{config, cuda_utils, model};
->>>>>>> af09801b
 
 fn to_py_err(err: anyhow::Error) -> PyErr {
     pyo3::exceptions::PyRuntimeError::new_err(err.to_string())
@@ -179,12 +175,10 @@
     m.add_function(wrap_pyfunction!(default_num_kvcache_blocks, m)?)?;
     m.add_function(wrap_pyfunction!(default_eos, m)?)?;
 
-<<<<<<< HEAD
     // layer classes
     m.add_class::<LinearLayer>()?;
     m.add_class::<SiluAndMul>()?;
     m.add_class::<RMSNorm>()?;
-=======
 
     m.add_class::<Network>()?;
 
@@ -192,7 +186,6 @@
     m.add_class::<SiluAndMul>()?;
     m.add_class::<Model>()?;
 
->>>>>>> af09801b
 
     Ok(())
 }
@@ -212,23 +205,21 @@
     Ok(helpers::chunked(lst, size))
 }
 
-<<<<<<< HEAD
 // ----- Layer wrappers -----
 
 #[pyclass]
 struct LinearLayer {
     inner: layers::LinearLayer,
-=======
+
 #[pyclass]
 struct LinearLayer {
     inner: LinearCore,
->>>>>>> af09801b
+
 }
 
 #[pymethods]
 impl LinearLayer {
     #[new]
-<<<<<<< HEAD
     fn new(weight: Vec<Vec<f32>>, bias: Option<Vec<f32>>) -> Self {
         Self {
             inner: layers::LinearLayer::new(weight, bias),
@@ -237,7 +228,7 @@
 
     fn forward(&self, x: Vec<Vec<f32>>) -> Vec<Vec<f32>> {
         self.inner.forward(x)
-=======
+
     fn new(weight: PyReadonlyArray2<f32>, bias: Option<PyReadonlyArray1<f32>>) -> Self {
         let weight = weight.as_array().to_owned();
         let bias = bias.map(|b| b.as_array().to_owned());
@@ -248,24 +239,20 @@
         let x = x.as_array().to_owned();
         let y = self.inner.forward(&x);
         y.into_pyarray_bound(py)
->>>>>>> af09801b
+
     }
 }
 
 #[pyclass]
 struct SiluAndMul {
-<<<<<<< HEAD
     inner: layers::SiluAndMul,
-=======
     inner: SiluCore,
->>>>>>> af09801b
 }
 
 #[pymethods]
 impl SiluAndMul {
     #[new]
     fn new() -> Self {
-<<<<<<< HEAD
         Self { inner: layers::SiluAndMul::new() }
     }
 
@@ -290,7 +277,7 @@
         self.inner.forward(x)
     }
 }
-=======
+
         Self { inner: SiluCore::default() }
     }
 
@@ -300,4 +287,3 @@
         y.into_pyarray_bound(py)
     }
 }
->>>>>>> af09801b
